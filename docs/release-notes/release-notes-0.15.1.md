--- conflicted
+++ resolved
@@ -38,10 +38,6 @@
 
 * Elle Mouton
 * ErikEk
-<<<<<<< HEAD
-* Priyansh Rastogi
-* Yong Yu
-=======
 * Oliver Gugger
 * Priyansh Rastogi
->>>>>>> 02507f1b
+* Yong Yu